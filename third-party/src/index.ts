--- conflicted
+++ resolved
@@ -53,11 +53,7 @@
   const encoded = ucan.encode(extendUcan)
 
   const car = await service.fetchUser(userDid)
-<<<<<<< HEAD
-  const userStore = await UserStore.fromCarFile(car, Blockstore.getGlobal(), SERVER_KEY)
-=======
-  const userStore = await UserStore.fromCarFile(car, MemoryDB.getGlobal(), SERVER_KEYPAIR)
->>>>>>> a70dc03c
+  const userStore = await UserStore.fromCarFile(car, Blockstore.getGlobal(), SERVER_KEYPAIR)
   await userStore.addPost({
     user: username,
     text: `Hey there! I'm posting on ${username}'s behalf`
